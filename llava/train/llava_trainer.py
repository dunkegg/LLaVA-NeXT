--- conflicted
+++ resolved
@@ -19,10 +19,6 @@
     GradientAccumulationPlugin
 )
 from transformers.trainer_utils import seed_worker
-<<<<<<< HEAD
-=======
-from transformers.trainer import is_datasets_available, is_accelerate_available
->>>>>>> 0481f540
 from transformers.trainer_pt_utils import get_length_grouped_indices as get_length_grouped_indices_hf
 from transformers.trainer_pt_utils import AcceleratorConfig
 from typing import List, Optional
@@ -252,7 +248,6 @@
         grad_acc_kwargs = {"num_steps": self.args.gradient_accumulation_steps}
         grad_acc_kwargs["sync_with_dataloader"] = False
         gradient_accumulation_plugin = GradientAccumulationPlugin(**grad_acc_kwargs)
-<<<<<<< HEAD
         
         accelerator_kwargs = InitProcessGroupKwargs(timeout=timedelta(weeks=52))
         rank0_print("Setting NCCL timeout to INF to avoid running errors.")
@@ -264,27 +259,6 @@
             deepspeed_plugin=self.args.deepspeed_plugin,
             gradient_accumulation_plugin=gradient_accumulation_plugin,
             kwargs_handlers=[accelerator_kwargs]
-=======
-
-        # create accelerator object
-        accelerator_kwargs = {}
-        if self.args.accelerator_config is not None:
-            accelerator_kwargs = self.args.accelerator_config
-            # dict and AcceleratorConfigs are parseable, json files are not
-            if isinstance(accelerator_kwargs, AcceleratorConfig):
-                accelerator_kwargs = accelerator_kwargs.to_dict()
-            elif isinstance(accelerator_kwargs, dict):
-                # Some values may need to go through non-accelerate aligned defaults
-                # and we need to run the `__post_init__` to set them
-                accelerator_kwargs = AcceleratorConfig(**accelerator_kwargs).to_dict()
-
-        init_process_group_kwargs = InitProcessGroupKwargs(timeout=datetime.timedelta(weeks=52))
-        self.accelerator = Accelerator(
-            deepspeed_plugin=self.args.deepspeed_plugin,
-            gradient_accumulation_plugin=gradient_accumulation_plugin,
-            kwargs_handlers=[init_process_group_kwargs],
-            **accelerator_kwargs,
->>>>>>> 0481f540
         )
         # some Trainer classes need to use `gather` instead of `gather_for_metrics`, thus we store a flag
         self.gather_function = self.accelerator.gather_for_metrics
@@ -296,7 +270,6 @@
         # post accelerator creation setup
         if self.is_fsdp_enabled:
             fsdp_plugin = self.accelerator.state.fsdp_plugin
-<<<<<<< HEAD
             fsdp_plugin.limit_all_gathers = self.args.fsdp_config.get(
                 "limit_all_gathers", fsdp_plugin.limit_all_gathers
             )
@@ -310,30 +283,10 @@
                         "can't be set to True simultaneously. Please use FSDP's activation_checkpointing logic "
                         "when using FSDP."
                     )
-=======
-            fsdp_plugin.limit_all_gathers = self.args.fsdp_config.get("limit_all_gathers", fsdp_plugin.limit_all_gathers)
-            if is_accelerate_available("0.23.0"):
-                fsdp_plugin.activation_checkpointing = self.args.fsdp_config.get("activation_checkpointing", fsdp_plugin.activation_checkpointing)
-                if fsdp_plugin.activation_checkpointing and self.args.gradient_checkpointing:
-                    raise ValueError("The activation_checkpointing in FSDP config and the gradient_checkpointing in training arg " "can't be set to True simultaneously. Please use FSDP's activation_checkpointing logic " "when using FSDP.")
->>>>>>> 0481f540
 
         if self.is_deepspeed_enabled and getattr(self.args, "hf_deepspeed_config", None) is None:
             self.propagate_args_to_deepspeed()
 
-<<<<<<< HEAD
-=======
-        # `save_only_model` can't be used with DeepSpeed/FSDP along with `load_best_model_at_end`
-        if self.args.save_only_model and (self.is_deepspeed_enabled or self.is_fsdp_enabled) and self.args.load_best_model_at_end:
-            wrapper = "DeepSpeed" if self.is_deepspeed_enabled else "FSDP"
-            raise ValueError(f"{wrapper} can't be used with `save_only_model` along with `load_best_model_at_end`.")
-
-        # `auto_find_batch_size` isn't yet supported with DeepSpeed/FSDP
-        if (self.is_deepspeed_enabled or self.is_fsdp_enabled) and self.args.auto_find_batch_size:
-            wrapper = "DeepSpeed" if self.is_deepspeed_enabled else "FSDP"
-            raise NotImplementedError(f"`{wrapper}` doesn't support `auto_find_batch_size`.")
-
->>>>>>> 0481f540
     def _get_train_sampler(self) -> Optional[torch.utils.data.Sampler]:
         if self.train_dataset is None or not has_length(self.train_dataset):
             return None
